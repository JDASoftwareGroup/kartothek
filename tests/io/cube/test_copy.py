--- conflicted
+++ resolved
@@ -6,6 +6,7 @@
 from kartothek.api.discover import discover_datasets_unchecked
 from kartothek.core.cube.cube import Cube
 from kartothek.io.dask.bag_cube import copy_cube_bag
+from kartothek.io.eager import copy_dataset
 from kartothek.io.eager_cube import build_cube, copy_cube, query_cube
 from kartothek.utils.ktk_adapters import get_dataset_keys
 
@@ -86,11 +87,7 @@
     assert_same_keys(function_store, function_store2, simple_cube_1)
 
 
-<<<<<<< HEAD
 def test_simple_copy_cube_rename_dataset(
-=======
-def test_simple_rename_dataset(
->>>>>>> 7f78f90d
     driver, function_store, function_store2, cube, simple_cube_1, df_seed, df_enrich
 ):
     """
@@ -103,10 +100,6 @@
 
     ds_name_old = "enrich"
     ds_name_new = "augmented"
-<<<<<<< HEAD
-
-=======
->>>>>>> 7f78f90d
     driver(
         cube=cube,
         src_store=function_store,
@@ -118,7 +111,6 @@
     for src_key in sorted(simple_cube_1):
         tgt_key = src_key.replace(ds_name_old, ds_name_new)
         assert tgt_key in tgt_keys
-<<<<<<< HEAD
         src_blob = function_store().get(src_key)
         tgt_blob = function_store2().get(tgt_key)
         if tgt_key.endswith("by-dataset-metadata.json"):
@@ -130,26 +122,11 @@
             assert src_blob_mod == tgt_blob
         else:
             assert src_blob == tgt_blob
-=======
-        b1 = function_store().get(src_key)
-        b2 = function_store2().get(tgt_key)
-        if tgt_key.endswith("by-dataset-metadata.json"):
-            b1_mod = (
-                b1.decode("utf-8").replace(ds_name_old, ds_name_new).encode("utf-8")
-            )
-            assert b1_mod == b2
-        else:
-            assert b1 == b2
->>>>>>> 7f78f90d
 
     assert_target_cube_readable("cube", function_store2, df_seed, df_enrich)
 
 
-<<<<<<< HEAD
 def test_simple_copy_cube_rename_cube_prefix(
-=======
-def test_simple_rename_cube(
->>>>>>> 7f78f90d
     driver, function_store, function_store2, cube, simple_cube_1, df_seed, df_enrich
 ):
     """
@@ -173,7 +150,6 @@
     for src_key in sorted(simple_cube_1):
         tgt_key = src_key.replace(f"{old_cube_prefix}++", f"{new_cube_prefix}++")
         assert tgt_key in tgt_keys
-<<<<<<< HEAD
 
         src_blob = function_store().get(src_key)
         tgt_blob = function_store2().get(tgt_key)
@@ -186,28 +162,11 @@
             assert src_blob_mod == tgt_blob
         else:
             assert src_blob == tgt_blob
-=======
-        b1 = function_store().get(src_key)
-        b2 = function_store2().get(tgt_key)
-        if tgt_key.endswith("by-dataset-metadata.json"):
-            b1_mod = (
-                b1.decode("utf-8")
-                .replace(f"{old_cube_prefix}++", f"{new_cube_prefix}++")
-                .encode("utf-8")
-            )
-            assert b1_mod == b2
-        else:
-            assert b1 == b2
->>>>>>> 7f78f90d
 
     assert_target_cube_readable(new_cube_prefix, function_store2, df_seed, df_enrich)
 
 
-<<<<<<< HEAD
 def test_simple_copy_cube_rename_cube_prefix_and_dataset(
-=======
-def test_simple_rename_cube_dataset(
->>>>>>> 7f78f90d
     driver, function_store, function_store2, cube, simple_cube_1, df_seed, df_enrich
 ):
     """
@@ -236,7 +195,6 @@
             f"{old_cube_prefix}++", f"{new_cube_prefix}++"
         ).replace(f"++{ds_name_old}", f"++{ds_name_new}")
         assert tgt_key in tgt_keys
-<<<<<<< HEAD
 
         src_blob = function_store().get(src_key)
         tgt_blob = function_store2().get(tgt_key)
@@ -244,24 +202,17 @@
         if tgt_key.endswith("by-dataset-metadata.json"):
             src_blob_mod = (
                 src_blob.decode("utf-8")
-=======
-        b1 = function_store().get(src_key)
-        b2 = function_store2().get(tgt_key)
-        if tgt_key.endswith("by-dataset-metadata.json"):
-            b1_mod = (
-                b1.decode("utf-8")
->>>>>>> 7f78f90d
                 .replace(f"{old_cube_prefix}++", f"{new_cube_prefix}++")
                 .replace(f"++{ds_name_old}", f"++{ds_name_new}")
                 .encode("utf-8")
             )
-<<<<<<< HEAD
             assert src_blob_mod == tgt_blob
         else:
             assert src_blob == tgt_blob
 
     assert_target_cube_readable(new_cube_prefix, function_store2, df_seed, df_enrich)
 
+
 def test_simple_rename_cube_same_stores(
     driver, function_store, cube, simple_cube_1, df_seed, df_enrich
 ):
@@ -281,6 +232,7 @@
             renamed_cube_prefix=new_cube_prefix,
             renamed_datasets={ds_name_old: ds_name_new},
         )
+
 
 def test_copy_fail_overwrite_true(
     driver, mocker, cube, simple_cube_1, function_store, function_store2
@@ -330,15 +282,6 @@
     assert len(function_store2().keys()) == 0
 
 
-=======
-            assert b1_mod == b2
-        else:
-            assert b1 == b2
-
-    assert_target_cube_readable(new_cube_prefix, function_store2, df_seed, df_enrich)
-
->>>>>>> 7f78f90d
-
 def test_overwrite_fail(
     driver, function_store, function_store2, cube, simple_cube_1, simple_cube_2
 ):
