--- conflicted
+++ resolved
@@ -19,8 +19,7 @@
     KTK_CUBE_UUID_SEPARATOR,
 )
 from kartothek.core.cube.cube import Cube
-from kartothek.core.dataset import DatasetMetadata, DatasetMetadataBuilder
-from kartothek.core.naming import METADATA_BASE_SUFFIX, METADATA_FORMAT_JSON
+from kartothek.core.dataset import DatasetMetadata
 from kartothek.core.typing import StoreFactory
 from kartothek.io.eager import (
     copy_dataset,
@@ -56,7 +55,7 @@
 from kartothek.serialization._parquet import ParquetSerializer
 from kartothek.utils.ktk_adapters import get_dataset_keys, metadata_factory_from_dataset
 from kartothek.utils.pandas import concat_dataframes
-from kartothek.utils.store import copy_keys, copy_rename_keys
+from kartothek.utils.store import copy_keys
 
 logger = logging.getLogger()
 
@@ -426,31 +425,17 @@
         store.delete(k)
 
 
-<<<<<<< HEAD
 def _transform_uuid(
     src_uuid: str,
-=======
-def _transform_key(
-    src_key: str,
->>>>>>> 7f78f90d
     cube_prefix: str,
     renamed_cube_prefix: Optional[str],
     renamed_datasets: Optional[Dict[str, str]],
 ):
     """
-<<<<<<< HEAD
     Transform a uuid from <old cube prefix>++<old dataset> to
     <new cube prefix>++<new dataset>
-
     :param src_uuid:
         Uuid to transform
-=======
-    Transform a key from <old cube prefix>++<old dataset><path> to
-    <new cube prefix>++<new dataset><path>
-
-    :param src_key:
-        Key to transform
->>>>>>> 7f78f90d
     :param cube_prefix:
         Cube prefix before renaming
     :param renamed_cube:
@@ -458,80 +443,21 @@
     :param renamed_datasets:
         Optional dict of {old dataset name: new dataset name} entries to rename datasets
     """
-<<<<<<< HEAD
     tgt_uuid = src_uuid
     if renamed_cube_prefix:
         tgt_uuid = src_uuid.replace(
-=======
-
-    tgt_key = src_key
-    if renamed_cube_prefix:
-        tgt_key = src_key.replace(
->>>>>>> 7f78f90d
             f"{cube_prefix}{KTK_CUBE_UUID_SEPARATOR}",
             f"{renamed_cube_prefix}{KTK_CUBE_UUID_SEPARATOR}",
         )
 
     if renamed_datasets:
         for ds_old, ds_new in renamed_datasets.items():
-<<<<<<< HEAD
             if f"{KTK_CUBE_UUID_SEPARATOR}{ds_old}" in tgt_uuid:
                 tgt_uuid = tgt_uuid.replace(
                     f"{KTK_CUBE_UUID_SEPARATOR}{ds_old}",
                     f"{KTK_CUBE_UUID_SEPARATOR}{ds_new}",
                 )
     return tgt_uuid
-=======
-            if f"{KTK_CUBE_UUID_SEPARATOR}{ds_old}" in tgt_key:
-                tgt_key = tgt_key.replace(
-                    f"{KTK_CUBE_UUID_SEPARATOR}{ds_old}",
-                    f"{KTK_CUBE_UUID_SEPARATOR}{ds_new}",
-                )
-    return tgt_key
-
-
-def _transform_metadata(
-    cube_prefix: str,
-    src_store: KeyValueStore,
-    renamed_cube: Optional[str] = None,
-    renamed_datasets: Optional[Dict[str, str]] = None,
-):
-    """
-    Create a dict of transformed metadata which contains the renamed cube and datasets.
-
-    :param cube_prefix:
-        Cube prefix before renaming
-    :param src_store:
-        Source Store (used to retrieve source datasets)
-    :param renamed_cube:
-        Optional new cube prefix
-    :param renamed_datasets:
-        Optional dict of {old dataset name: new dataset name} entries to rename datasets
-    """
-    all_datasets = discover_datasets_unchecked(
-        uuid_prefix=cube_prefix, store=src_store,
-    )
-    md_transformed = {}
-    tgt_cube_prefix = renamed_cube or cube_prefix
-    for ds, ds_meta in all_datasets.items():
-        # build new cube uuid for each dataset: <new prefix>++<new dataset name>
-        if (renamed_datasets is not None) and (ds in renamed_datasets.keys()):
-            tgt_uuid = (
-                f"{tgt_cube_prefix}{KTK_CUBE_UUID_SEPARATOR}{renamed_datasets[ds]}"
-            )
-        else:
-            tgt_uuid = f"{tgt_cube_prefix}{KTK_CUBE_UUID_SEPARATOR}{ds}"
-
-        # transform metadata for this dataset
-        md_ds_transformed = (
-            DatasetMetadataBuilder.from_dataset(ds_meta)
-            .modify_uuid(tgt_uuid)
-            .to_json()[1]
-        )
-        md_ds_key = f"{cube_prefix}{KTK_CUBE_UUID_SEPARATOR}{ds}{METADATA_BASE_SUFFIX}{METADATA_FORMAT_JSON}"
-        md_transformed[md_ds_key] = md_ds_transformed
-    return md_transformed
->>>>>>> 7f78f90d
 
 
 def copy_cube(
@@ -579,7 +505,6 @@
         src_store, tgt_store, cube.ktk_dataset_uuid(cube.seed_dataset)
     )
 
-<<<<<<< HEAD
     if (renamed_cube_prefix is None) and (renamed_datasets is None):
         # If we don't rename the datasets, we can perform an optimized copy operation.
         keys = get_copy_keys(
@@ -633,34 +558,6 @@
                     )
             else:
                 copied.append(tgt_ds_uuid)
-=======
-    # get the keys to copy for the cube
-    keys = get_copy_keys(
-        cube=cube,
-        src_store=src_store,
-        tgt_store=tgt_store,
-        overwrite=overwrite,
-        datasets=datasets,
-    )
-    if (renamed_cube_prefix is None) and (renamed_datasets is None):
-        copy_keys(keys, src_store, tgt_store)
-    else:
-        mapped_keys = {
-            src_key: _transform_key(
-                src_key, cube.uuid_prefix, renamed_cube_prefix, renamed_datasets
-            )
-            for src_key in keys
-        }
-        mapped_metadata = _transform_metadata(
-            cube.uuid_prefix, src_store, renamed_cube_prefix, renamed_datasets
-        )
-        copy_rename_keys(
-            key_mappings=mapped_keys,
-            src_store=src_store,
-            tgt_store=tgt_store,
-            mapped_metadata=mapped_metadata,
-        )
->>>>>>> 7f78f90d
 
 
 def collect_stats(cube, store, datasets=None):
