import random
from typing import Callable, Optional

import dask
import dask.dataframe as dd
import numpy as np
import pandas as pd
from simplekv import KeyValueStore

from kartothek.core._compat import ARROW_LARGER_EQ_0141
from kartothek.core.common_metadata import empty_dataframe_from_schema
from kartothek.core.docs import default_docs
from kartothek.core.factory import DatasetFactory, _ensure_factory
from kartothek.core.naming import DEFAULT_METADATA_VERSION
from kartothek.io_components.metapartition import (
    _METADATA_SCHEMA,
    SINGLE_TABLE,
    MetaPartition,
    parse_input_to_metapartition,
)
from kartothek.io_components.read import dispatch_metapartitions_from_factory
from kartothek.io_components.update import update_dataset_from_partitions
from kartothek.io_components.utils import (
    _ensure_compatible_indices,
    check_single_table_dataset,
    normalize_arg,
    normalize_args,
    validate_partition_keys,
)
from kartothek.serialization import PredicatesType

from ._update import update_dask_partitions_one_to_one, update_dask_partitions_shuffle
from ._utils import _maybe_get_categoricals_from_index
from .delayed import read_table_as_delayed


@default_docs
@normalize_args
def read_dataset_as_ddf(
    dataset_uuid=None,
    store=None,
    table=SINGLE_TABLE,
    columns=None,
    concat_partitions_on_primary_index=False,
    predicate_pushdown_to_io=True,
    categoricals=None,
    label_filter=None,
    dates_as_object=False,
    predicates=None,
    factory=None,
    dask_index_on=None,
    dispatch_by=None,
):
    """
    Retrieve a single table from a dataset as partition-individual :class:`~dask.dataframe.DataFrame` instance.

    Please take care when using categoricals with Dask. For index columns, this function will construct dataset
    wide categoricals. For all other columns, Dask will determine the categories on a partition level and will
    need to merge them when shuffling data.

    Parameters
    ----------
    dask_index_on: str
        Reconstruct (and set) a dask index on the provided index column. Cannot be used
        in conjunction with `dispatch_by`.

        For details on performance, see also `dispatch_by`
    """
    if dask_index_on is not None and not isinstance(dask_index_on, str):
        raise TypeError(
            f"The paramter `dask_index_on` must be a string but got {type(dask_index_on)}"
        )

    if dask_index_on is not None and dispatch_by is not None and len(dispatch_by) > 0:
        raise ValueError(
            "`read_dataset_as_ddf` got parameters `dask_index_on` and `dispatch_by`. "
            "Note that `dispatch_by` can only be used if `dask_index_on` is None."
        )

    ds_factory = _ensure_factory(
        dataset_uuid=dataset_uuid,
        store=store,
        factory=factory,
        load_dataset_metadata=False,
    )
    if isinstance(columns, dict):
        columns = columns[table]
    meta = _get_dask_meta_for_dataset(
        ds_factory, table, columns, categoricals, dates_as_object
    )

    if columns is None:
        columns = list(meta.columns)

    # that we can use factories instead of dataset_uuids
    delayed_partitions = read_table_as_delayed(
        factory=ds_factory,
        table=table,
        columns=columns,
        concat_partitions_on_primary_index=concat_partitions_on_primary_index,
        predicate_pushdown_to_io=predicate_pushdown_to_io,
        categoricals={table: categoricals},
        label_filter=label_filter,
        dates_as_object=dates_as_object,
        predicates=predicates,
        dispatch_by=dask_index_on if dask_index_on else dispatch_by,
    )
    if dask_index_on:
        divisions = ds_factory.indices[dask_index_on].observed_values()
        divisions.sort()
        divisions = list(divisions)
        divisions.append(divisions[-1])
        return dd.from_delayed(
            delayed_partitions, meta=meta, divisions=divisions
        ).set_index(dask_index_on, divisions=divisions, sorted=True)
    else:
        return dd.from_delayed(delayed_partitions, meta=meta)


def _get_dask_meta_for_dataset(
    ds_factory, table, columns, categoricals, dates_as_object
):
    """
    Calculate a schema suitable for the dask dataframe meta from the dataset.
    """
    table_schema = ds_factory.table_meta[table]
    meta = empty_dataframe_from_schema(
        table_schema, columns=columns, date_as_object=dates_as_object
    )

    if categoricals:
        meta = meta.astype({col: "category" for col in categoricals})
        meta = dd.utils.clear_known_categories(meta, categoricals)

    categoricals_from_index = _maybe_get_categoricals_from_index(
        ds_factory, {table: categoricals}
    )
    if categoricals_from_index:
        meta = meta.astype(categoricals_from_index[table])
    return meta


@default_docs
def update_dataset_from_ddf(
    ddf,
    store=None,
    dataset_uuid=None,
    table=SINGLE_TABLE,
    secondary_indices=None,
    shuffle=False,
    repartition_ratio=None,
    num_buckets=1,
    sort_partitions_by=None,
    delete_scope=None,
    metadata=None,
    df_serializer=None,
    metadata_merger=None,
    default_metadata_version=DEFAULT_METADATA_VERSION,
    partition_on=None,
    factory=None,
    bucket_by=None,
    metadata_resilience=True,
):
    """
    Update a dataset from a dask.dataframe.


    .. admonition:: Behavior without ``shuffle==False``

        In the case without ``partition_on`` every dask partition is mapped to a single kartothek partition

        In the case with ``partition_on`` every dask partition is mapped to N kartothek partitions, where N
        depends on the content of the respective partition, such that every resulting kartothek partition has
        only a single value in the respective ``partition_on`` columns.

    .. admonition:: Behavior with ``shuffle==True``

        ``partition_on`` is mandatory

        Perform a data shuffle to ensure that every primary key will have at most ``num_bucket``.

        .. note::
            The number of allowed buckets will have an impact on the required resources and runtime.
            Using a larger number of allowed buckets will usually reduce resource consumption and in some
            cases also improves runtime performance.

        :Example:

            >>> partition_on="primary_key"
            >>> num_buckets=2  # doctest: +SKIP
            primary_key=1/bucket1.parquet
            primary_key=1/bucket2.parquet

    .. note:: This can only be used for datasets with a single table!

    See also, :ref:`partitioning_dask`.

    Parameters
    ----------
    ddf: Union[dask.dataframe.DataFrame, None]
        The dask.Dataframe to be used to calculate the new partitions from. If this parameter is `None`, the update pipeline
        will only delete partitions without creating new ones.
    shuffle: bool
        If `True` and `partition_on` is requested, shuffle the data to reduce number of output partitions.

        See also, :ref:`shuffling`.

        .. warning::

            Dask uses a heuristic to determine how data is shuffled and there are two options, `partd` for local disk shuffling and `tasks` for distributed shuffling using a task graph. If there is no :class:`distributed.Client` in the context and the option is not set explicitly, dask will choose `partd` which may cause data loss when the graph is executed on a distributed cluster.

            Therefore, we recommend to specify the dask shuffle method explicitly, e.g. by using a context manager.

            .. code::

                with dask.config.set(shuffle='tasks'):
                    graph = update_dataset_from_ddf(...)
                graph.compute()

    repartition_ratio: Optional[Union[int, float]]
        If provided, repartition the dataframe before calculation starts to ``ceil(ddf.npartitions / repartition_ratio)``
    num_buckets: int
        If provided, the output partitioning will have ``num_buckets`` files per primary key partitioning.
        This effectively splits up the execution ``num_buckets`` times. Setting this parameter may be helpful when
        scaling.
        This only has an effect if ``shuffle==True``
    bucket_by:
        The subset of columns which should be considered for bucketing.

        This parameter ensures that groups of the given subset are never split
        across buckets within a given partition.

        Without specifying this the buckets will be created randomly.

        This only has an effect if ``shuffle==True``

        .. admonition:: Secondary indices

            This parameter has a strong effect on the performance of secondary
            indices. Since it guarantees that a given tuple of the subset will
            be entirely put into the same file you can build efficient indices
            with this approach.

        .. note::

            Only columns with data types which can be hashed are allowed to be used in this.
    """
    partition_on = normalize_arg("partition_on", partition_on)
    secondary_indices = normalize_arg("secondary_indices", secondary_indices)
    delete_scope = dask.delayed(normalize_arg)("delete_scope", delete_scope)

    if table is None:
        raise TypeError("The parameter `table` is not optional.")
    ds_factory, metadata_version, partition_on = validate_partition_keys(
        dataset_uuid=dataset_uuid,
        store=store,
        default_metadata_version=default_metadata_version,
        partition_on=partition_on,
        ds_factory=factory,
    )

    if ds_factory is not None:
        check_single_table_dataset(ds_factory, table)

    if repartition_ratio and ddf is not None:
        ddf = ddf.repartition(
            npartitions=int(np.ceil(ddf.npartitions / repartition_ratio))
        )

    if ddf is None:
        mps = [
            parse_input_to_metapartition(
                None, metadata_version=default_metadata_version
            )
        ]
    else:
        secondary_indices = _ensure_compatible_indices(ds_factory, secondary_indices)

        if metadata_resilience:
            # TODO: Given fusing, we'd expect the queue.put calls to be fused with the store_dataframe calls,
            # then could apply this at then end to `mps`, w/o needing to edit the specific update-* functions themselves
            from distributed import Queue
            from uuid import uuid4
            from functools import partial

            # This factory implementation is required because of https://github.com/dask/distributed/issues/3900
            metadata_storage_factory = partial(
                Queue, f"ktk_metadata_queue_{uuid4().hex}"
            )
        else:
            metadata_storage_factory = None

        if shuffle:
            mps = update_dask_partitions_shuffle(
                ddf=ddf,
                table=table,
                secondary_indices=secondary_indices,
                metadata_version=metadata_version,
                partition_on=partition_on,
                store_factory=store,
                df_serializer=df_serializer,
                dataset_uuid=dataset_uuid,
                num_buckets=num_buckets,
                sort_partitions_by=sort_partitions_by,
                bucket_by=bucket_by,
            )
        else:
            delayed_tasks = ddf.to_delayed()
            delayed_tasks = [{"data": {table: task}} for task in delayed_tasks]
            mps = update_dask_partitions_one_to_one(
                delayed_tasks=delayed_tasks,
                secondary_indices=secondary_indices,
                metadata_version=metadata_version,
                partition_on=partition_on,
                store_factory=store,
                df_serializer=df_serializer,
                dataset_uuid=dataset_uuid,
                sort_partitions_by=sort_partitions_by,
                metadata_storage_factory=metadata_storage_factory,
            )
    return dask.delayed(update_dataset_from_partitions)(
        mps,
        store_factory=store,
        dataset_uuid=dataset_uuid,
        ds_factory=ds_factory,
        delete_scope=delete_scope,
        metadata=metadata,
        metadata_merger=metadata_merger,
<<<<<<< HEAD
    )


def collect_dataset_metadata(
    store: Optional[Callable[[], KeyValueStore]] = None,
    dataset_uuid: Optional[str] = None,
    table_name: str = SINGLE_TABLE,
    predicates: Optional[PredicatesType] = None,
    frac: float = 1.0,
    factory: Optional[DatasetFactory] = None,
) -> dd.DataFrame:
    """
    Collect parquet metadata of the dataset. The `frac` parameter can be used to select a subset of the data.

    .. warning::
      If the size of the partitions is not evenly distributed, e.g. some partitions might be larger than others,
      the metadata returned is not a good approximation for the whole dataset metadata.
    .. warning::
      Using the `frac` parameter is not encouraged for a small number of total partitions.


    Parameters
    ----------
    store
      A factory function providing a KeyValueStore
    dataset_uuid
      The dataset's unique identifier
    table_name
      Name of the kartothek table for which to retrieve the statistics
    predicates
      Kartothek predicates to apply filters on the data for which to gather statistics

      .. warning::
          Filtering will only be applied for predicates on indices.
          The evaluation of the predicates therefore will therefore only return an approximate result.

    frac
      Fraction of the total number of partitions to use for gathering statistics. `frac == 1.0` will use all partitions.
    factory
       A DatasetFactory holding the store and UUID to the source dataset.

    Returns
    -------
    A dask.DataFrame containing the following information about dataset statistics:
       * `partition_label`: File name of the parquet file, unique to each physical partition.
       * `row_group_id`: Index of the row groups within one parquet file.
       * `row_group_compressed_size`: Byte size of the data within one row group.
       * `row_group_uncompressed_size`: Byte size (uncompressed) of the data within one row group.
       * `number_rows_total`: Total number of rows in one parquet file.
       * `number_row_groups`: Number of row groups in one parquet file.
       * `serialized_size`: Serialized size of the parquet file.
       * `number_rows_per_row_group`: Number of rows per row group.

    Raises
    ------
    ValueError
      If no metadata could be retrieved, raise an error.

    """
    if not ARROW_LARGER_EQ_0141:
        raise RuntimeError("This function requires `pyarrow>=0.14.1`.")
    if not 0.0 < frac <= 1.0:
        raise ValueError(
            f"Invalid value for parameter `frac`: {frac}."
            "Please make sure to provide a value larger than 0.0 and smaller than or equal to 1.0 ."
        )
    dataset_factory = _ensure_factory(
        dataset_uuid=dataset_uuid,
        store=store,
        factory=factory,
        load_dataset_metadata=False,
    )

    mps = list(
        dispatch_metapartitions_from_factory(dataset_factory, predicates=predicates)
    )
    if mps:
        random.shuffle(mps)
        # ensure that even with sampling at least one metapartition is returned
        cutoff_index = max(1, int(len(mps) * frac))
        mps = mps[:cutoff_index]
        ddf = dd.from_delayed(
            [
                dask.delayed(MetaPartition.get_parquet_metadata)(
                    mp, store=dataset_factory.store_factory, table_name=table_name,
                )
                for mp in mps
            ]
        )
    else:
        df = pd.DataFrame(columns=_METADATA_SCHEMA.keys())
        df = df.astype(_METADATA_SCHEMA)
        ddf = dd.from_pandas(df, npartitions=1)

    return ddf
=======
        metadata_storage_factory=metadata_storage_factory,
    )
>>>>>>> ef9bd89f
<|MERGE_RESOLUTION|>--- conflicted
+++ resolved
@@ -326,7 +326,7 @@
         delete_scope=delete_scope,
         metadata=metadata,
         metadata_merger=metadata_merger,
-<<<<<<< HEAD
+        metadata_storage_factory=metadata_storage_factory,
     )
 
 
@@ -421,8 +421,4 @@
         df = df.astype(_METADATA_SCHEMA)
         ddf = dd.from_pandas(df, npartitions=1)
 
-    return ddf
-=======
-        metadata_storage_factory=metadata_storage_factory,
-    )
->>>>>>> ef9bd89f
+    return ddf