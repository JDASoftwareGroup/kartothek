# -*- coding: utf-8 -*-


import inspect
import io
import logging
import os
import time
import warnings
from collections import Iterable, Iterator, defaultdict, namedtuple
from copy import copy
from functools import wraps
from typing import Any, Dict, Optional, cast

import numpy as np
import pandas as pd
import pyarrow as pa

from kartothek.core import naming
from kartothek.core.common_metadata import (
    make_meta,
    normalize_column_order,
    read_schema_metadata,
    validate_compatible,
    validate_shared_columns,
)
from kartothek.core.index import ExplicitSecondaryIndex, IndexBase
from kartothek.core.index import merge_indices as merge_indices_algo
from kartothek.core.naming import get_partition_file_prefix
from kartothek.core.partition import Partition
from kartothek.core.urlencode import decode_key, quote_indices
from kartothek.core.utils import ensure_string_type, verify_metadata_version
from kartothek.core.uuid import gen_uuid
from kartothek.io_components.docs import default_docs
from kartothek.io_components.utils import _instantiate_store, combine_metadata
from kartothek.serialization import (
    DataFrameSerializer,
    default_serializer,
    filter_df_from_predicates,
)

LOGGER = logging.getLogger(__name__)

SINGLE_TABLE = "table"

_Literal = namedtuple("_Literal", ["column", "op", "value"])
_SplitPredicate = namedtuple("_SplitPredicate", ["key_part", "content_part"])


def _predicates_to_named(predicates):
    if predicates is None:
        return None
    return [[_Literal(*x) for x in conjunction] for conjunction in predicates]


def _combine_predicates(predicates, logical_conjunction):
    if not logical_conjunction:
        return predicates
    if predicates is None:
        return [logical_conjunction]
    combined_predicates = []
    for conjunction in predicates:
        new_conjunction = conjunction[:]
        for literal in logical_conjunction:
            new_conjunction.append(literal)
        combined_predicates.append(new_conjunction)
    return combined_predicates


def _initialize_store_for_metapartition(method, method_args, method_kwargs):

    for store_variable in ["store", "storage"]:
        if store_variable in method_kwargs:
            method_kwargs[store_variable] = _instantiate_store(
                method_kwargs[store_variable]
            )
        else:
            method = cast(object, method)
            args = inspect.getfullargspec(method).args

            if store_variable in args:
                ix = args.index(store_variable)
                # reduce index since the argspec and method_args start counting differently due to self
                ix -= 1
                instantiated_store = _instantiate_store(method_args[ix])
                new_args = []
                for ix_method, arg in enumerate(method_args):
                    if ix_method != ix:
                        new_args.append(arg)
                    else:
                        new_args.append(instantiated_store)
                method_args = tuple(new_args)

    return method_args, method_kwargs


def _apply_to_list(method):
    """
    Decorate a MetaPartition method to act upon the internal list of metapartitions

    The methods must return a MetaPartition object!
    """

    @wraps(method)
    def _impl(self, *method_args, **method_kwargs):
        if not isinstance(self, MetaPartition):
            raise TypeError("Type unknown %s", type(self))

        result = self.as_sentinel()
        if len(self) == 0:
            raise RuntimeError("Invalid MetaPartition. No sub-partitions to act upon.")

        # Look whether there is a `store` in the arguments and instatiate it
        # this way we avoid multiple HTTP pools
        method_args, method_kwargs = _initialize_store_for_metapartition(
            method, method_args, method_kwargs
        )
        if (len(self) == 1) and (self.label is None):
            result = method(self, *method_args, **method_kwargs)
        else:
            for mp in self:
                method_return = method(mp, *method_args, **method_kwargs)
                if not isinstance(method_return, MetaPartition):
                    raise ValueError(
                        "Method {} did not return a MetaPartition "
                        "but {}".format(method.__name__, type(method_return))
                    )
                if method_return.is_sentinel:
                    result = method_return
                else:
                    for mp in method_return:
                        result = result.add_metapartition(mp)
        if not isinstance(result, MetaPartition):
            raise ValueError(
                "Result for method {} is not a `MetaPartition` but".format(
                    method.__name__, type(method_return)
                )
            )
        return result

    return _impl


class MetaPartitionIterator(Iterator):
    def __init__(self, metapartition):
        self.metapartition = metapartition
        self.position = 0

    def __iter__(self):
        return self

    def __next__(self):
        current = self.metapartition
        if len(current) == 1:
            if current.label is None:
                raise StopIteration()

        if self.position >= len(current.metapartitions):
            raise StopIteration()
        else:
            mp_dict = current.metapartitions[self.position]
            # These are global attributes, i.e. the nested metapartitions do not carry these and need
            # to be added here
            mp_dict["dataset_metadata"] = current.dataset_metadata
            mp_dict["metadata_version"] = current.metadata_version
            mp_dict["table_meta"] = current.table_meta
            mp_dict["partition_keys"] = current.partition_keys
            mp_dict["logical_conjunction"] = current.logical_conjunction
            self.position += 1
            return MetaPartition.from_dict(mp_dict)

    next = __next__  # Python 2


class MetaPartition(Iterable):
    """
    Wrapper for kartothek partition which includes additional information
    about the parent dataset
    """

    def __init__(
        self,
        label,
        files=None,
        metadata=None,
        data=None,
        dataset_metadata=None,
        indices: Optional[Dict[Any, Any]] = None,
        metadata_version=None,
        table_meta=None,
        partition_keys=None,
        logical_conjunction=None,
    ):
        """
        Initialize the :mod:`kartothek.io` base class MetaPartition.

        The `MetaPartition` is used as a wrapper around the kartothek
        `Partition` and primarily deals with dataframe manipulations,
        in- and output to store.

        The :class:`kartothek.io_components.metapartition` is immutable, i.e. all member
        functions will return a new MetaPartition object where the new
        attribute is changed

        Parameters
        ----------
        label : basestring
            partition label
        files : dict, optional
            A dictionary with references to the files in store where the
            keys represent file labels and the keys file prefixes.
        metadata : dict, optional
            The metadata of the partition
        data : dict, optional
            A dictionary including the materialized in-memory DataFrames
            corresponding to the file references in `files`.
        dataset_metadata : dict, optional
            The metadata of the original dataset
        indices : dict, optional
            Kartothek index dictionary,
        metadata_version : int, optional
        table_meta: Dict[str, SchemaWrapper]
            The dataset table schemas
        partition_keys: List[str]
            The dataset partition keys
        logical_conjunction: List[Tuple[object, str, object]]
            A logical conjunction to assign to the MetaPartition. By assigning
            this, the MetaPartition will only be able to load data respecting
            this conjunction.
        """

        if metadata_version is None:
            self.metadata_version = naming.DEFAULT_METADATA_VERSION
        else:
            self.metadata_version = metadata_version
        verify_metadata_version(self.metadata_version)
        self.table_meta = table_meta if table_meta else {}
        if isinstance(data, dict) and (len(self.table_meta) == 0):
            for table, df in data.items():
                if df is not None:
                    self.table_meta[table] = make_meta(
                        df,
                        origin="{}/{}".format(table, label),
                        partition_keys=partition_keys,
                    )
        indices = indices or {}
        for column, index_dct in indices.items():
            if isinstance(index_dct, dict):
                indices[column] = ExplicitSecondaryIndex(
                    column=column, index_dct=index_dct
                )
        self.logical_conjunction = logical_conjunction
        self.metapartitions = [
            {
                "label": label,
                "data": data or {},
                "files": files or {},
                "indices": indices,
                "logical_conjunction": logical_conjunction,
            }
        ]
        self.dataset_metadata = dataset_metadata or {}
        self.partition_keys = partition_keys or []

    def __repr__(self):
        if len(self.metapartitions) > 1:
            label = "NESTED ({})".format(len(self.metapartitions))
        else:
            label = self.label
        return "<{_class} v{version} | {label} | tables {tables} >".format(
            version=self.metadata_version,
            _class=self.__class__.__name__,
            label=label,
            tables=sorted(set(self.table_meta.keys())),
        )

    def __len__(self):
        return len(self.metapartitions)

    def __iter__(self):
        return MetaPartitionIterator(self)

    def __getitem__(self, label):
        for mp in self:
            if mp.label == label:
                return mp
        raise KeyError("Metapartition doesn't contain partition `{}`".format(label))

    @property
    def data(self):
        if len(self.metapartitions) > 1:
            raise AttributeError(
                "Accessing `data` attribute is not allowed while nested"
            )
        assert isinstance(self.metapartitions[0], dict), self.metapartitions
        return self.metapartitions[0]["data"]

    @property
    def files(self):
        if len(self.metapartitions) > 1:
            raise AttributeError(
                "Accessing `files` attribute is not allowed while nested"
            )
        return self.metapartitions[0]["files"]

    @property
    def is_sentinel(self):
        return len(self.metapartitions) == 1 and self.label is None

    @property
    def label(self):
        if len(self.metapartitions) > 1:
            raise AttributeError(
                "Accessing `label` attribute is not allowed while nested"
            )
        assert isinstance(self.metapartitions[0], dict), self.metapartitions[0]
        return self.metapartitions[0]["label"]

    @property
    def indices(self):
        if len(self.metapartitions) > 1:
            raise AttributeError(
                "Accessing `indices` attribute is not allowed while nested"
            )
        return self.metapartitions[0]["indices"]

    @property
    def tables(self):
        return list(set(self.data.keys()).union(set(self.files.keys())))

    @property
    def partition(self):
        return Partition(label=self.label, files=self.files)

    def __eq__(self, other):
        if not isinstance(other, MetaPartition):
            return False

        if self.metadata_version != other.metadata_version:
            return False

        for table, meta in self.table_meta.items():
            if not meta.equals(other.table_meta.get(table, None)):
                return False

        if self.dataset_metadata != other.dataset_metadata:
            return False

        if len(self.metapartitions) != len(other.metapartitions):
            return False

        # In the case both MetaPartitions are nested, we need to ensure a match
        # for all sub-partitions.
        # Since the label is unique, this can be used as a distinguishing key to sort and compare
        # the nested metapartitions.
        if len(self.metapartitions) > 1:
            for mp_self, mp_other in zip(
                sorted(self.metapartitions, key=lambda x: x["label"]),
                sorted(other.metapartitions, key=lambda x: x["label"]),
            ):
                if mp_self == mp_other:
                    continue
                # If a single metapartition does not match, the whole object is considered different
                return False
            return True

        # This is unnested only

        self_keys = set(self.data.keys())
        other_keys = set(other.data.keys())
        if not (self_keys == other_keys):
            return False

        if self.label != other.label:
            return False

        if self.files != other.files:
            return False

        for label, df in self.data.items():
            if not (df.equals(other.data[label])):
                return False

        return True

    @staticmethod
    def from_partition(
        partition,
        data=None,
        dataset_metadata=None,
        indices=None,
        metadata_version=None,
        table_meta=None,
        partition_keys=None,
        logical_conjunction=None,
    ):
        """
        Transform a kartothek :class:`~kartothek.core.partition.Partition` into a
        :class:`~kartothek.io_components.metapartition.MetaPartition`.

        Parameters
        ----------
        partition : :class:`~kartothek.core.partition.Partition`
            The kartothek partition to be wrapped
        data : dict, optional
            A dictionaries with materialised :class:`~pandas.DataFrame`
        dataset_metadata : dict of basestring, optional
            The metadata of the original dataset
        indices : dict
            The index dictionary of the dataset
        table_meta: Union[None, Dict[String, pyarrow.Schema]]
            Type metadata for each table, optional
        metadata_version: int, optional
        partition_keys: Union[None, List[String]]
            A list of the primary partition keys
        Returns
        -------
        :class:`~kartothek.io_components.metapartition.MetaPartition`
        """
        return MetaPartition(
            label=partition.label,
            files=partition.files,
            data=data,
            dataset_metadata=dataset_metadata,
            indices=indices,
            metadata_version=metadata_version,
            table_meta=table_meta,
            partition_keys=partition_keys,
            logical_conjunction=logical_conjunction,
        )

    def add_metapartition(
        self, metapartition, metadata_merger=None, schema_validation=True
    ):
        """
        Adds a metapartition to the internal list structure to enable batch processing.

        The top level `dataset_metadata` dictionary is combined with the existing dict and
        all other attributes are stored in the `metapartitions` list

        Parameters
        ----------
        metapartition: [MetaPartition]
            The MetaPartition to be added.
        metadata_merger: [callable]
            A callable to perform the metadata merge. By default [kartothek.io_components.utils.combine_metadata] is used
        schema_validation : [bool]
            If True (default), ensure that the `table_meta` of both `MetaPartition` objects are the same
        """
        if self.is_sentinel:
            return metapartition

        table_meta = metapartition.table_meta
        existing_label = [mp_["label"] for mp_ in self.metapartitions]

        if any(
            [mp_["label"] in existing_label for mp_ in metapartition.metapartitions]
        ):
            raise RuntimeError(
                "Duplicate labels for nested metapartitions are not allowed!"
            )

        if schema_validation:
            table_meta = {}
            for table, meta in self.table_meta.items():
                other = metapartition.table_meta.get(table, None)
                # This ensures that only schema-compatible metapartitions can be nested
                # The returned schema by validate_compatible is the reference schema with the most
                # information, i.e. the fewest null columns
                table_meta[table] = validate_compatible([meta, other])

        metadata_merger = metadata_merger or combine_metadata
        new_dataset_metadata = metadata_merger(
            [self.dataset_metadata, metapartition.dataset_metadata]
        )

        new_object = MetaPartition(
            label="NestedMetaPartition",
            dataset_metadata=new_dataset_metadata,
            metadata_version=metapartition.metadata_version,
            table_meta=table_meta,
<<<<<<< HEAD
            partition_keys=metapartition_dict.pop("partition_keys", None),
            logical_conjunction=metapartition_dict.pop("logical_partition", None),
=======
            partition_keys=metapartition.partition_keys or None,
            logical_conjunction=metapartition.logical_conjunction or None,
>>>>>>> f2b1ada9
        )

        # Add metapartition information to the new object
        new_metapartitions = self.metapartitions.copy()
        new_metapartitions.extend(metapartition.metapartitions.copy())
        new_object.metapartitions = new_metapartitions

        return new_object

    @staticmethod
    def from_dict(dct):
        """
        Create a :class:`~kartothek.io_components.metapartition.MetaPartition` from a dictionary.

        Parameters
        ----------
        dct : dict
            Dictionary containing constructor arguments as keys

        Returns
        -------

        """
        return MetaPartition(
            label=dct["label"],
            files=dct.get("files", {}),
            metadata=dct.get("metadata", {}),
            data=dct.get("data", {}),
            indices=dct.get("indices", {}),
            metadata_version=dct.get("metadata_version", None),
            dataset_metadata=dct.get("dataset_metadata", {}),
            table_meta=dct.get("table_meta", {}),
            partition_keys=dct.get("partition_keys", None),
            logical_conjunction=dct.get("logical_conjunction", None),
        )

    def to_dict(self):
        return {
            "label": self.label,
            "files": self.files or {},
            "data": self.data or {},
            "indices": self.indices,
            "metadata_version": self.metadata_version,
            "dataset_metadata": self.dataset_metadata,
            "table_meta": self.table_meta,
            "partition_keys": self.partition_keys,
            "logical_conjunction": self.logical_conjunction,
        }

    @_apply_to_list
    def remove_dataframes(self):
        """
        Remove all dataframes from the metapartition in memory.
        """
        return self.copy(data={})

    def _split_predicates_in_index_and_content(self, predicates):
        """
        Split a list of predicates in the parts that can be resolved by the
        partition columns and the ones that are persisted in the data file.
        """
        # Predicates are split in this function into the parts that apply to
        # the partition key columns `key_part` and the parts that apply to the
        # contents of the file `content_part`.
        split_predicates = []
        has_index_condition = False
        for conjunction in predicates:
            key_part = []
            content_part = []
            for literal in conjunction:
                if literal.column in self.partition_keys:
                    has_index_condition = True
                    key_part.append(literal)
                else:
                    content_part.append(literal)
            split_predicates.append(_SplitPredicate(key_part, content_part))
        return split_predicates, has_index_condition

    def _apply_partition_key_predicates(self, table, indices, split_predicates):
        """
        Apply the predicates to the partition_key columns and return the remaining
        predicates that should be pushed to the DataFrame serialiser.
        """
        # Construct a single line DF with the partition columns
        schema = self.table_meta[table]
        index_df_dct = {}
        for column, value in indices:
            pa_dtype = schema[schema.get_field_index(column)].type
            value = IndexBase.normalize_value(pa_dtype, value)
            dtype = pa_dtype.to_pandas_dtype()
            index_df_dct[column] = pd.Series([value], dtype=dtype)
        index_df = pd.DataFrame(index_df_dct)

        filtered_predicates = []
        for conjunction in split_predicates:
            predicates = [conjunction.key_part]
            if (
                len(conjunction.key_part) == 0
                or len(
                    filter_df_from_predicates(
                        index_df, predicates, strict_date_types=True
                    )
                )
                > 0
            ):
                if len(conjunction.content_part) > 0:
                    filtered_predicates.append(conjunction.content_part)
                else:
                    # A condititon applies to the whole DataFrame, so we need to
                    # load all data.
                    return None
        return filtered_predicates

    @default_docs
    @_apply_to_list
    @default_docs
    def load_dataframes(
        self,
        store,
        tables=None,
        columns=None,
        predicate_pushdown_to_io=True,
        categoricals=None,
        dates_as_object=False,
        predicates=None,
    ):
<<<<<<< HEAD
        """
        Load the dataframes of the partitions from store into memory.

        Parameters
        ----------
        tables : list of string, optional
            If a list is supplied, only the given tables of the partition are
            loaded. If the given table does not exist it is ignored.

            Examples

            .. code::

                >>> part = MetaPartition(
                ...     label='part_label'
                ...     files={
                ...         'core': 'core_key_in_store',
                ...         'helper': 'helper_key_in_store'
                ...     }
                ...  )
                >>> part.data
                    {}
                >>> part = part.load_dataframes(store, ['core'])
                >>> part.data
                    {
                        'core': pd.DataFrame()
                    }

        """
=======
>>>>>>> f2b1ada9
        if columns is None:
            columns = {}
        if categoricals is None:
            categoricals = {}

        LOGGER.debug("Loading internal dataframes of %s", self.label)
        if len(self.files) == 0:
            # This used to raise, but the specs do not require this, so simply do a no op
            LOGGER.debug("Partition %s is empty and has not tables/files", self.label)
            return self
        new_data = copy(self.data)
        predicates = _combine_predicates(predicates, self.logical_conjunction)
        predicates = _predicates_to_named(predicates)

        for table, key in self.files.items():
            table_columns = columns.get(table, None)
            categories = categoricals.get(table, None)
            dataset_uuid, _, indices, file_name = decode_key(key)
            if tables and table not in tables:
                continue

            # In case the columns only refer to the partition indices, we need to load at least a single column to
            # determine the length of the required dataframe.
            if table_columns is None or (
                table_columns is not None
                and self.partition_keys
                and set(table_columns) == set(self.partition_keys)
            ):
                table_columns_to_io = None
            else:
                table_columns_to_io = table_columns

            filtered_predicates = predicates

            self._load_table_meta(dataset_uuid=dataset_uuid, table=table, store=store)

            # Filter predicates that would apply to this partition and remove the partition columns
            if predicates:
                # Check if there are predicates that match to the partition columns.
                # For these we need to check if the partition columns already falsify
                # the conditition.
                #
                # We separate these predicates into their index and their Parquet part.
                split_predicates, has_index_condition = self._split_predicates_in_index_and_content(
                    predicates
                )

                filtered_predicates = []
                if has_index_condition:
                    filtered_predicates = self._apply_partition_key_predicates(
                        table, indices, split_predicates
                    )
                else:
                    filtered_predicates = [
                        pred.content_part for pred in split_predicates
                    ]

            # Remove partition_keys from table_columns_to_io
            if (
                self.partition_keys
                and table_columns_to_io
                and len(set(self.partition_keys) & set(table_columns_to_io)) > 0
            ):
                keys_to_remove = set(self.partition_keys) & set(table_columns_to_io)
                # This is done to not change the ordering of the list
                table_columns_to_io = [
                    c for c in table_columns_to_io if c not in keys_to_remove
                ]

            start = time.time()
            df = DataFrameSerializer.restore_dataframe(
                key=key,
                store=store,
                columns=table_columns_to_io,
                categories=categories,
                predicate_pushdown_to_io=predicate_pushdown_to_io,
                predicates=filtered_predicates,
                date_as_object=dates_as_object,
            )
            LOGGER.debug("Loaded dataframe %s in %s seconds.", key, time.time() - start)
            # Metadata version >=4 parse the index columns and add them back to the dataframe

            df = self._reconstruct_index_columns(
                df=df,
                key_indices=indices,
                table=table,
                columns=table_columns,
                categories=categories,
                date_as_object=dates_as_object,
            )

            df.columns = df.columns.map(ensure_string_type)
            if table_columns is not None:
                # TODO: When the write-path ensures that all partitions have the same column set, this check can be
                #       moved before `DataFrameSerializer.restore_dataframe`. At the position of the current check we
                #       may want to double check the columns of the loaded DF and raise an exception indicating an
                #       inconsistent dataset state instead.
                missing_cols = set(table_columns).difference(df.columns)
                if missing_cols:
                    raise ValueError(
                        "Columns cannot be found in stored dataframe: {}".format(
                            ", ".join(sorted(missing_cols))
                        )
                    )

                df = df.loc[:, table_columns]
            new_data[table] = df
        return self.copy(data=new_data)

    @_apply_to_list
    def load_all_table_meta(self, store, dataset_uuid):
        """
        Loads all table metadata in memory and stores it under the `tables` attribute

        """
        for table in self.files:
            self._load_table_meta(dataset_uuid, table, store)
        return self

    def _load_table_meta(self, dataset_uuid, table, store):
        if table not in self.table_meta:
            _common_metadata = read_schema_metadata(
                dataset_uuid=dataset_uuid, store=store, table=table
            )
            self.table_meta[table] = _common_metadata
        return self

    def _reconstruct_index_columns(
        self, df, key_indices, table, columns, categories, date_as_object
    ):
        if len(key_indices) == 0:
            return df

        index_cols = []
        original_columns = list(df.columns)
        pd_index = pd.RangeIndex(stop=len(df))
        zeros = np.zeros(len(df), dtype=int)
        schema = self.table_meta[table]

        for primary_key, value in key_indices:
            # If there are predicates, don't reconstruct the index if it wasn't requested
            if columns is not None and primary_key not in columns:
                continue

            pa_dtype = schema.field_by_name(primary_key).type
            dtype = pa_dtype.to_pandas_dtype()
            convert_to_date = False
            if date_as_object and pa_dtype in [pa.date32(), pa.date64()]:
                convert_to_date = True

            if isinstance(dtype, type):
                value = dtype(value)
            elif isinstance(dtype, np.dtype):
                if dtype == np.dtype("datetime64[ns]"):
                    value = pd.Timestamp(value)
                else:
                    value = dtype.type(value)
            else:
                raise RuntimeError(
                    "Unexepected object encountered: ({}, {})".format(
                        dtype, type(dtype)
                    )
                )
            if categories and primary_key in categories:
                if convert_to_date:
                    cats = pd.Series(value).dt.date
                else:
                    cats = [value]
                cat = pd.Categorical.from_codes(zeros, categories=cats)
                ind_col = pd.Series(cat, index=pd_index, name=primary_key)
            else:
                ind_col = pd.Series(
                    value, index=pd_index, dtype=dtype, name=primary_key
                )
                if convert_to_date:
                    ind_col = ind_col.dt.date
            index_cols.append(ind_col)

        df = df.reset_index(drop=True)

        index_names = [col.name for col in index_cols]
        # The index might already be part of the dataframe which is recovered from the parquet file.
        # In this case, still use the reconstructed index col to have consistent index columns behavior.
        # In this case the column in part of `original_columns` and must be removed to avoid duplication
        # in the column axis
        cleaned_original_columns = [
            orig for orig in original_columns if orig not in index_names
        ]
        if cleaned_original_columns != original_columns:
            # indexer call is slow, so only do that if really necessary
            df = df.loc[:, cleaned_original_columns]
        return pd.concat(index_cols + [df], axis=1, sort=False, join="inner")

    @_apply_to_list
    def merge_dataframes(
        self, left, right, output_label, merge_func=pd.merge, merge_kwargs=None
    ):
        """
        Merge internal dataframes.

        The two referenced dataframes are removed from the internal list and
        the newly created dataframe is added.

        The merge itself can be completely customized by supplying a
        callable `merge_func(left_df, right_df, **merge_kwargs)` which can
        handle data pre-processing as well as the merge itself.

        The files attribute of the result will be empty since the in-memory
        DataFrames are no longer representations of the referenced files.

        Parameters
        ----------
        left : basestring
            Category of the left dataframe.
        right : basestring
            Category of the right dataframe.
        output_label : basestring
            Category for the newly created dataframe
        merge_func : callable, optional
            The function to take care of the merge. By default: pandas.merge.
            The function should have the signature
            :func:`func(left_df, right_df, **kwargs)`
        merge_kwargs : dict
            Keyword arguments which should be supplied to the merge function

        Returns
        -------
        MetaPartition

        """
        # Shallow copy
        new_data = copy(self.data)
        if merge_kwargs is None:
            merge_kwargs = {}

        left_df = new_data.pop(left)
        right_df = new_data.pop(right)

        LOGGER.debug("Merging internal dataframes of %s", self.label)

        try:
            df_merged = merge_func(left_df, right_df, **merge_kwargs)
        except TypeError:
            LOGGER.error(
                "Tried to merge using %s with\n left:%s\nright:%s\n " "kwargs:%s",
                merge_func.__name__,
                left_df.head(),
                right_df.head(),
                merge_kwargs,
            )
            raise

        new_data[output_label] = df_merged
        new_table_meta = copy(self.table_meta)
        # The tables are no longer part of the MetaPartition, thus also drop
        # their schema.
        del new_table_meta[left]
        del new_table_meta[right]
        new_table_meta[output_label] = make_meta(
            df_merged,
            origin="{}/{}".format(output_label, self.label),
            partition_keys=self.partition_keys,
        )
        return self.copy(files={}, data=new_data, table_meta=new_table_meta)

    @_apply_to_list
    def validate_schema_compatible(self, store, dataset_uuid):
        """
        Validates that the currently held DataFrames match the schema of the existing dataset.

        Parameters
        ----------
        store: KeyValueStore or callable
            If it is a function, the result of calling it must be a KeyValueStore.
        dataset_uuid: str
            The dataset UUID the partition will be assigned to
        """

        # Load the reference meta of the existing dataset. Using the built-in
        # `load_all_table_meta` would not be helpful here as it would be a no-op
        # as we have already loaded the meta from the input DataFrame.
        reference_meta = {}
        for table in self.table_meta:
            _common_metadata = read_schema_metadata(
                dataset_uuid=dataset_uuid, store=store, table=table
            )
            reference_meta[table] = _common_metadata

        result = {}
        for table, schema in self.table_meta.items():
            try:
                result[table] = validate_compatible([schema, reference_meta[table]])
            except ValueError as e:
                raise ValueError(
                    "Schemas for table '{table}' of dataset '{dataset_uuid}' are not compatible!\n\n{e}".format(
                        table=table, dataset_uuid=dataset_uuid, e=e
                    )
                )
        validate_shared_columns(list(result.values()))

        return self

    @_apply_to_list
    def store_dataframes(
        self,
        store,
        dataset_uuid,
        df_serializer=None,
        store_metadata=False,
        metadata_storage_format=None,
    ):
        """
        Stores all dataframes of the MetaPartitions and registers the saved
        files under the `files` atrribute. The dataframe itself is deleted from memory.

        Parameters
        ----------
        store: KeyValueStore or callable
            If it is a function, the result of calling it must be a KeyValueStore.
        dataset_uuid: str
            The dataset UUID the partition will be assigned to
        df_serializer : kartothek.serialization.DataFrameSerializer
            Serialiser to be used to store the dataframe
        Returns
        -------
        MetaPartition
        """
        df_serializer = (
            df_serializer if df_serializer is not None else default_serializer()
        )
        file_dct = {}

        for table, df in self.data.items():
            key = get_partition_file_prefix(
                partition_label=self.label,
                dataset_uuid=dataset_uuid,
                table=table,
                metadata_version=self.metadata_version,
            )
            LOGGER.debug("Store dataframe for table `%s` to %s ...", table, key)
            try:
                file_dct[table] = df_serializer.store(store, key, df)
            except Exception as exc:
                try:
                    if isinstance(df, pd.DataFrame):
                        buf = io.StringIO()
                        df.info(buf=buf)
                        LOGGER.error(
                            "Writing dataframe failed.\n" "%s\n" "%s\n" "%s",
                            exc,
                            buf.getvalue(),
                            df.head(),
                        )
                    else:
                        LOGGER.error("Storage of dask dataframe failed.")
                        pass
                finally:
                    raise
            LOGGER.debug("Storage of dataframe for table `%s` successful", table)

        new_metapartition = self.copy(files=file_dct, data={})

        return new_metapartition

    @_apply_to_list
    def concat_dataframes(self):
        """
        Concatenates all dataframes with identical columns.

        In case of changes on the dataframes, the files attribute will be
        emptied since the in-memory DataFrames are no longer representations
        of the referenced files.

        Returns
        -------
        MetaPartition
            A metapartition where common column dataframes are merged. The
            file attribute will be empty since there is no direct relation
            between the referenced files and the in-memory dataframes anymore

        """

        count_cols = defaultdict(list)
        for label, df in self.data.items():
            # List itself is not hashable
            key = "".join(sorted(df.columns))
            count_cols[key].append((label, df))
        is_modified = False
        new_data = {}
        for _, tuple_list in count_cols.items():
            if len(tuple_list) > 1:
                is_modified = True
                data = [x[1] for x in tuple_list]
                label = _unique_label([x[0] for x in tuple_list])
                new_data[label] = pd.concat(data).reset_index(drop=True)
            else:
                label, df = tuple_list[0]
                new_data[label] = df
        new_table_meta = {
            label: make_meta(
                df,
                origin="{}/{}".format(self.label, label),
                partition_keys=self.partition_keys,
            )
            for (label, df) in new_data.items()
        }
        if is_modified:
            return self.copy(files={}, data=new_data, table_meta=new_table_meta)
        else:
            return self

    @_apply_to_list
    def apply(self, func, tables=None, metadata=None, type_safe=False):
        """
        Applies a given function to all dataframes of the MetaPartition.

        Parameters
        ----------
        func : callable or dict of callable
            A callable accepting and returning a :class:`pandas.DataFrame`
        tables : list of basestring
            Only apply and return the function on the given tables.
            Note: behavior will change in future versions!
            New behavior will be:
            Only apply the provided function to the given tables
        uuid : basestring
            The changed dataset is assigned a new UUID.
        type_safe: bool
            If the transformation is type-safe, optimizations can be applied
        Returns
        -------
        MetaPartition
            A metapartition where `func` has been applied to all internal
            DataFrames
        """
        if tables is None:
            tables = self.data.keys()
        else:
            warnings.warn(
                "The behavior for passing ``table`` parameter to ``MetaPartition.apply`` will "
                "change in the next major version. The future behavior will be to return all "
                "data and only apply the function to the selected tables. All other tables "
                "will be left untouched.",
                FutureWarning,
            )
        if callable(func):
            new_data = {k: func(v) for k, v in self.data.items() if k in tables}
        elif isinstance(func, dict):
            new_data = {k: func[k](v) for k, v in self.data.items() if k in tables}
        if metadata:
            warnings.warn(
                "The keyword argument ``metadata`` doesn't have any effect and will be removed soon.",
                DeprecationWarning,
            )
        if type_safe:
            new_table_meta = self.table_meta
        else:
            new_table_meta = {
                table: make_meta(
                    df,
                    origin="{}/{}".format(self.label, table),
                    partition_keys=self.partition_keys,
                )
                for table, df in new_data.items()
            }
        return self.copy(data=new_data, table_meta=new_table_meta)

    def as_sentinel(self):
        """
        """
        return MetaPartition(
            None,
            metadata_version=self.metadata_version,
            partition_keys=self.partition_keys,
        )

    def copy(self, **kwargs):
        """
        Creates a shallow copy where the kwargs overwrite existing attributes
        """

        def _renormalize_meta(meta):
            if "partition_keys" in kwargs:
                pk = kwargs["partition_keys"]
                return {
                    table: normalize_column_order(schema, pk)
                    for table, schema in meta.items()
                }
            else:
                return meta

        metapartitions = kwargs.get("metapartitions", None) or []
        metapartitions.extend(self.metapartitions)
        if len(metapartitions) > 1:
            first_mp = metapartitions.pop()
            mp_parent = MetaPartition(
                label=first_mp.get("label"),
                files=first_mp.get("files"),
                metadata=first_mp.get("metadata"),
                data=first_mp.get("data"),
                dataset_metadata=kwargs.get("dataset_metadata", self.dataset_metadata),
                indices=first_mp.get("indices"),
                metadata_version=self.metadata_version,
                table_meta=_renormalize_meta(kwargs.get("table_meta", self.table_meta)),
                partition_keys=kwargs.get("partition_keys", self.partition_keys),
                logical_conjunction=kwargs.get(
                    "logical_conjunction", self.logical_conjunction
                ),
            )
            for mp in metapartitions:
                mp_parent = mp_parent.add_metapartition(
                    MetaPartition(
                        label=mp.get("label"),
                        files=mp.get("files"),
                        metadata=mp.get("metadata"),
                        data=mp.get("data"),
                        dataset_metadata=mp.get(
                            "dataset_metadata", self.dataset_metadata
                        ),
                        indices=mp.get("indices"),
                        metadata_version=self.metadata_version,
                        table_meta=_renormalize_meta(
                            kwargs.get("table_meta", self.table_meta)
                        ),
                        partition_keys=kwargs.get(
                            "partition_keys", self.partition_keys
                        ),
                        logical_conjunction=kwargs.get(
                            "logical_conjunction", self.logical_conjunction
                        ),
                    )
                )
            return mp_parent
        else:
            mp = MetaPartition(
                label=kwargs.get("label", self.label),
                files=kwargs.get("files", self.files),
                data=kwargs.get("data", self.data),
                dataset_metadata=kwargs.get("dataset_metadata", self.dataset_metadata),
                indices=kwargs.get("indices", self.indices),
                metadata_version=kwargs.get("metadata_version", self.metadata_version),
                table_meta=_renormalize_meta(kwargs.get("table_meta", self.table_meta)),
                partition_keys=kwargs.get("partition_keys", self.partition_keys),
                logical_conjunction=kwargs.get(
                    "logical_conjunction", self.logical_conjunction
                ),
            )
            return mp

    @_apply_to_list
    def build_indices(self, columns):
        """
        This builds the indices for this metapartition for the given columns. The indices for the passed columns
        are rebuilt, so exisiting index entries in the metapartition are overwritten.

        :param columns: A list of columns from which the indices over all dataframes in the metapartition
            are overwritten
        :return: self
        """
        new_indices = {}
        for col in columns:
            possible_values = set()
            col_in_partition = False
            for df in self.data.values():
                if col in df:
                    possible_values = possible_values | set(df[col].dropna().unique())
                    col_in_partition = True

            if (self.label is not None) and (not col_in_partition):
                raise RuntimeError(
                    "Column `{corrupt_col}` could not be found in the partition `{partition_label}` "
                    "with tables `{tables}`. Please check for any typos and validate your dataset.".format(
                        corrupt_col=col,
                        partition_label=self.label,
                        tables=sorted(self.data.keys()),
                    )
                )

            new_index = ExplicitSecondaryIndex(
                column=col, index_dct={value: [self.label] for value in possible_values}
            )
            if col in self.indices:
                new_indices[col] = self.indices[col].update(new_index)
            else:
                new_indices[col] = new_index

        return self.copy(indices=new_indices)

    @_apply_to_list
    def partition_on(self, partition_on):
        """
        Partition all dataframes assigned to this MetaPartition according the the given columns.

        If the MetaPartition object contains index information, the information is split in such a way that they
        reference the new partitions.

        In case a requested partition column is not existent in **all** tables, a KeyError is raised.

        All output partitions are re-assigned labels encoding the partitioned columns (urlencoded)

        Examples::

            >>> import pandas as pd
            >>> from kartothek.io_components.metapartition import MetaPartition
            >>> mp = MetaPartition(
            ...     label='partition_label',
            ...     data={
            ...         "Table1": pd.DataFrame({
            ...             'P': [1, 2, 1, 2],
            ...             'L': [1, 1, 2, 2]
            ...         })
            ...     }
            ... )
            >>> repartitioned_mp = mp.partition_on(['P', 'L'])
            >>> assert [mp["label"] for mp in repartitioned_mp.metapartitions] == [
            ...     "P=1/L=1/partition_label",
            ...     "P=1/L=2/partition_label",
            ...     "P=2/L=1/partition_label",
            ...     "P=2/L=2/partition_label"
            ... ]

        Parameters
        ----------
        partition_on: list or str


        """
        if partition_on == self.partition_keys:
            return self

        for partition_column in partition_on:
            if partition_column in self.indices:
                raise ValueError(
                    "Trying to `partition_on` on a column with an explicit index!"
                )
        new_mp = self.as_sentinel().copy(partition_keys=partition_on)

        if isinstance(partition_on, str):
            partition_on = [partition_on]
        partition_on = self._ensure_compatible_partitioning(partition_on)

        new_data = self._partition_data(partition_on)

        for label, data_dct in new_data.items():
            tmp_mp = MetaPartition(
                label=label,
                files=self.files,
                data=data_dct,
                dataset_metadata=self.dataset_metadata,
                metadata_version=self.metadata_version,
                indices={},
                table_meta={
                    table: normalize_column_order(schema, partition_on).with_origin(
                        "{}/{}".format(table, label)
                    )
                    for table, schema in self.table_meta.items()
                },
                partition_keys=partition_on,
            )
            new_mp = new_mp.add_metapartition(tmp_mp)
        if self.indices:
            new_mp = new_mp.build_indices(columns=self.indices.keys())
        return new_mp

    def _ensure_compatible_partitioning(self, partition_on):
        if (
            not self.partition_keys
            or self.partition_keys
            and (len(partition_on) >= len(self.partition_keys))
            and (self.partition_keys == partition_on[: len(self.partition_keys)])
        ):
            return partition_on[len(self.partition_keys) :]
        else:
            raise ValueError(
                "Incompatible partitioning encountered. `partition_on` needs to include the already "
                "existing partition keys and must preserve their order.\n"
                "Current partition keys: `{}`\n"
                "Partition on called with: `{}`".format(
                    self.partition_keys, partition_on
                )
            )

    def _partition_data(self, partition_on):
        existing_indices, base_label = decode_key("uuid/table/{}".format(self.label))[
            2:
        ]
        dct = dict()
        empty_tables = []
        for table, df in self.data.items():
            # Implementation from pyarrow
            # See https://github.com/apache/arrow/blob/b33dfd9c6bd800308bb1619b237dbf24dea159be/python/pyarrow/parquet.py#L1030  # noqa: E501

            # column sanity checks
            data_cols = set(df.columns).difference(partition_on)
            missing_po_cols = set(partition_on).difference(df.columns)
            if missing_po_cols:
                raise ValueError(
                    "Partition column(s) missing: {}".format(
                        ", ".join(sorted(missing_po_cols))
                    )
                )
            if len(data_cols) == 0:
                raise ValueError("No data left to save outside partition columns")

            # To be aligned with open source tooling we drop the index columns and recreate
            # them upon reading as it is done by fastparquet and pyarrow
            partition_keys = [df[col] for col in partition_on]

            # The handling of empty dfs is not part of the arrow implementation
            if df.empty:
                empty_tables.append((table, df))

            data_df = df.drop(partition_on, axis="columns")
            for value, group in data_df.groupby(by=partition_keys, sort=False):
                partitioning_info = []
                if pd.api.types.is_scalar(value):
                    value = [value]
                if existing_indices:
                    partitioning_info.extend(quote_indices(existing_indices))
                partitioning_info.extend(quote_indices(zip(partition_on, value)))
                partitioning_info.append(base_label)
                new_label = "/".join(partitioning_info)

                if new_label not in dct:
                    dct[new_label] = {}
                dct[new_label][table] = group

        for label, table_dct in dct.items():
            for empty_table, df in empty_tables:
                if empty_table not in table_dct:
                    table_dct[empty_table] = df.drop(labels=partition_on, axis=1)
        return dct

    @staticmethod
    def merge_indices(metapartitions):
        list_of_indices = []
        for mp in metapartitions:
            for sub_mp in mp:
                if sub_mp.indices:
                    list_of_indices.append(sub_mp.indices)
        return merge_indices_algo(list_of_indices)

    @staticmethod
    def _merge_labels(metapartitions, label_merger=None):
        # Use the shortest of available labels since this has to be the partition
        #  label prefix
        new_label = None
        # FIXME: This is probably not compatible with >= v3
        if label_merger is None:
            for mp in metapartitions:
                label = mp.label
                if new_label is None or len(label) < len(new_label):
                    new_label = label
                    continue
        else:
            new_label = label_merger([mp.label for mp in metapartitions])

        return new_label

    @staticmethod
    def _merge_metadata(metapartitions, metadata_merger=None):
        if metadata_merger is None:
            metadata_merger = combine_metadata

        new_ds_meta = metadata_merger([mp.dataset_metadata for mp in metapartitions])

        return new_ds_meta

    @staticmethod
    def merge_metapartitions(metapartitions, label_merger=None, metadata_merger=None):
        LOGGER.debug("Merging metapartitions")
        data = defaultdict(list)
        new_metadata_version = -1
        logical_conjunction = None

        for mp in metapartitions:
            new_metadata_version = max(new_metadata_version, mp.metadata_version)
            for label, df in mp.data.items():
                data[label].append(df)
            if mp.logical_conjunction or logical_conjunction:
                if logical_conjunction != mp.logical_conjunction:
                    raise TypeError(
                        "Can only merge metapartitions belonging to the same logical partition."
                    )
                else:
                    logical_conjunction = mp.logical_conjunction

        new_data = {}
        for label in data:
            if len(data[label]) == 1:
                new_data[label] = data[label][0]
            else:
                for ix, idf in enumerate(data[label]):
                    new_label = "{}_{}".format(label, ix)
                    new_data[new_label] = idf

        new_label = MetaPartition._merge_labels(metapartitions, label_merger)
        new_ds_meta = MetaPartition._merge_metadata(metapartitions, metadata_merger)

        new_mp = MetaPartition(
            label=new_label,
            data=new_data,
            dataset_metadata=new_ds_meta,
            metadata_version=new_metadata_version,
            logical_conjunction=logical_conjunction,
        )

        return new_mp

    @staticmethod
    def concat_metapartitions(metapartitions, label_merger=None, metadata_merger=None):
        LOGGER.debug("Concatenating metapartitions")
        data = defaultdict(list)
        schema = defaultdict(list)
        new_metadata_version = -1
        for mp in metapartitions:
            new_metadata_version = max(new_metadata_version, mp.metadata_version)
            for table in mp.data:
                data[table].append(mp.data[table])
                schema[table].append(mp.table_meta[table])
            # Don't care about the partition_keys. If we try to merge
            # MetaPartitions without alignment the schemas won't match.
            partition_keys = mp.partition_keys

        new_data = {}
        new_schema = {}

        for table in data:
            if len(data[table]) == 1:
                new_data[table] = data[table][0]
            else:
                new_data[table] = pd.concat(data[table])

            new_schema[table] = validate_compatible(schema[table])

        new_label = MetaPartition._merge_labels(metapartitions, label_merger)
        new_ds_meta = MetaPartition._merge_metadata(metapartitions, metadata_merger)

        new_mp = MetaPartition(
            label=new_label,
            data=new_data,
            dataset_metadata=new_ds_meta,
            metadata_version=new_metadata_version,
            table_meta=new_schema,
            partition_keys=partition_keys,
        )

        return new_mp

    @_apply_to_list
    def delete_from_store(self, dataset_uuid, store):
        # Delete data first
        for file_key in self.files.values():
            store.delete(file_key)
        return self.copy(files={}, data={}, metadata={})


def _unique_label(label_list):
    label = os.path.commonprefix(label_list)
    if len(label) == 0:
        label = "_".join(label_list)
    while len(label) > 0 and not label[-1].isalnum():
        label = label[:-1]
    return label


def partition_labels_from_mps(mps):
    """
    Get a list of partition labels, flattening any nested meta partitions in the input and ignoring sentinels.

    Parameters
    ----------
    mps: List[MetaPartition]

    Returns
    -------
    partition_labels: List[str]
    """
    partition_labels = []
    for mp in mps:
        if len(mp) > 1:
            for nested_mp in mp:
                if not nested_mp.is_sentinel:
                    partition_labels.append(nested_mp.label)
        else:
            if not mp.is_sentinel:
                partition_labels.append(mp.label)
    return partition_labels


def parse_input_to_metapartition(
    obj, metadata_version=None, expected_secondary_indices=False
) -> MetaPartition:
    """
    Parses given user input and returns a MetaPartition

    The format specification supports multiple input modes as following:

    1. Mode - Dictionary with partition information

        In this case, a dictionary is supplied where the keys describe the partition.

            * **label** - (optional) Unique partition label. If None is given, a UUID \
                        is generated using :func:`kartothek.core.uuid.gen_uuid`.
            * **data** - A dict or list of tuples. The keys represent the table name \
                        and the values are the actual payload data as a pandas.DataFrame.
            * **indices** - Deprecated, see the keyword argument `secondary_indices` to create indices.
                            A dictionary to describe the dataset indices. All \
                            partition level indices are finally merged using \
                            :func:`kartothek.io_components.metapartition.MetaPartition.merge_indices` \
                            into a single dataset index

        Examples::

            # A partition with explicit label, no metadata, one table and index information
            input_obj = {
                'label': 'partition_label',
                'data': [('table', pd.DataFrame())],
                'indices': {
                    "column": {
                        value: ['partition_label']
                    }
                }
            }
            # If no label is given, a UUID will be generated using :func:`kartothek.core.uuid.gen_uuid`
            simple_input = {
                'data': [('table', pd.DataFrame())],
            }

    2. Mode - `pandas.DataFrame`

        If only a DataFrame is provided, a UUID is generated and the dataframe is stored
        for the table name :data:`SINGLE_TABLE`

    3. Mode - :class:`~kartothek.io_components.metapartition.MetaPartition`

        If a MetaPartition is passed directly, it is simply passed through.

    Nested MetaPartitions:

        The input may also be provided as a list to ease batch processing. The returned MetaPartition
        will be nested and each list element represents a single physical partition. For details on
        nested MetaPartitions, see :class:`~kartothek.io_components.metapartition.MetaPartition`

    Parameters
    ----------
    obj : Union[Dict, pd.DataFrame, kartothek.io_components.metapartition.MetaPartition]
    metadata_version : int, optional
        The kartothek dataset specification version
    expected_secondary_indices : Optional[Union[Iterable[str], Literal[False]]]
        Iterable of strings containing expected columns on which indices are created. An empty iterable indicates no
        indices are expected.
        The default is `False`, which, indicates no checking will be done (`None` behaves the same way).
        This is only used in mode "Dictionary with partition information".

    Raises
    ------
    ValueError
        In case the given input is not understood

    Returns
    -------
    MetaPartition
    """

    if obj is None:
        obj = []
    if isinstance(obj, list):
        if len(obj) == 0:
            return MetaPartition(label=None, metadata_version=metadata_version)
        first_element = obj[0]
        mp = parse_input_to_metapartition(
            obj=first_element,
            metadata_version=metadata_version,
            expected_secondary_indices=expected_secondary_indices,
        )
        for mp_in in obj[1:]:
            mp = mp.add_metapartition(
                parse_input_to_metapartition(
                    obj=mp_in,
                    metadata_version=metadata_version,
                    expected_secondary_indices=expected_secondary_indices,
                )
            )
    elif isinstance(obj, dict):
        if isinstance(obj["data"], list):
            data = dict(obj["data"])
        else:
            data = obj["data"]

        indices = obj.get("indices", {})
        if indices:
            warnings.warn(
                "The explicit input of indices using the `indices` key is deprecated."
                'Use the `secondary_indices` keyword argument of "write" and "update" functions instead.',
                DeprecationWarning,
            )
        if expected_secondary_indices not in (False, None):
            # Validate explicit input of indices
            _ensure_valid_indices(
                secondary_indices=expected_secondary_indices, mp_indices=indices
            )

        mp = MetaPartition(
            # TODO: Deterministic hash for the input?
            label=obj.get("label", gen_uuid()),
            data=data,
            indices=indices,
            metadata_version=metadata_version,
        )
    elif isinstance(obj, pd.DataFrame):
        mp = MetaPartition(
            label=gen_uuid(),
            data={SINGLE_TABLE: obj},
            metadata_version=metadata_version,
        )
    elif isinstance(obj, MetaPartition):
        return obj
    else:
        raise ValueError("Unexpected type: {}".format(type(obj)))

    return mp


def _ensure_valid_indices(secondary_indices, mp_indices):
    if not secondary_indices:
        if mp_indices:
            raise ValueError(
                "Incorrect indices provided for dataset.\n"
                f"Expected index columns: {secondary_indices}"
                f"Provided index: {mp_indices}"
            )
    else:
        secondary_indices = set(secondary_indices)
        # If the dataset has `secondary_indices` defined, then these indices will be build later so there is no need to
        # ensure that they are also defined here (on a partition level).
        # Hence,  we just check that no new indices are defined on the partition level.
        if not secondary_indices.issuperset(mp_indices.keys()):
            raise ValueError(
                "Incorrect indices provided for dataset.\n"
                f"Expected index columns: {secondary_indices}"
                f"Provided index: {mp_indices}"
            )<|MERGE_RESOLUTION|>--- conflicted
+++ resolved
@@ -479,13 +479,8 @@
             dataset_metadata=new_dataset_metadata,
             metadata_version=metapartition.metadata_version,
             table_meta=table_meta,
-<<<<<<< HEAD
-            partition_keys=metapartition_dict.pop("partition_keys", None),
-            logical_conjunction=metapartition_dict.pop("logical_partition", None),
-=======
             partition_keys=metapartition.partition_keys or None,
             logical_conjunction=metapartition.logical_conjunction or None,
->>>>>>> f2b1ada9
         )
 
         # Add metapartition information to the new object
@@ -612,7 +607,6 @@
         dates_as_object=False,
         predicates=None,
     ):
-<<<<<<< HEAD
         """
         Load the dataframes of the partitions from store into memory.
 
@@ -642,8 +636,6 @@
                     }
 
         """
-=======
->>>>>>> f2b1ada9
         if columns is None:
             columns = {}
         if categoricals is None:
