--- conflicted
+++ resolved
@@ -411,19 +411,6 @@
 
 def _schema2bytes(schema):
     buf = pa.BufferOutputStream()
-<<<<<<< HEAD
-=======
-    # [#259] setting all timestamp fields to us-granularity (parquet default) instead of relying on pq.write_metadata coerce_timestamps="us"
-    fields = []
-    for idx in range(len(schema)):
-        f = schema[idx]
-        if isinstance(f.type, pa.lib.TimestampType):
-            f = pa.field(f.name, pa.timestamp("ns", tz=f.type.tz))
-
-        fields.append(f)
-
-    schema = pa.schema(fields, schema.metadata)
->>>>>>> 7cf4191b
     pq.write_metadata(schema, buf, version="2.0")
     return buf.getvalue().to_pybytes()
 
@@ -431,28 +418,7 @@
 def _bytes2schema(data):
     reader = pa.BufferReader(data)
     schema = pq.read_schema(reader)
-<<<<<<< HEAD
-    # fields = []
-    # for f in schema:
-    #     # schema data recovered from parquet always contains timestamp data in us-granularity, but pandas will use
-    #     # ns-granularity, so we re-align the two different worlds here
-    #     if pa.types.is_timestamp(f.type):
-    #         f = pa.field(f.name, pa.timestamp("us", tz=f.type.tz))
-
-    #     fields.append(f)
-    return schema  # pa.schema(fields, schema.metadata)
-=======
-    fields = []
-    for idx in range(len(schema)):
-        f = schema[idx]
-        # schema data recovered from parquet always contains timestamp data in us-granularity, but pandas will use
-        # ns-granularity, so we re-align the two different worlds here
-        if isinstance(f.type, pa.lib.TimestampType):
-            f = pa.field(f.name, pa.timestamp("ns", tz=f.type.tz))
-
-        fields.append(f)
-    return pa.schema(fields, schema.metadata)
->>>>>>> 7cf4191b
+    return schema
 
 
 def _pandas_in_schemas(schemas):
